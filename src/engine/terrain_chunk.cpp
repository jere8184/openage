#include "terrain_chunk.h"

#include "engine.h"
#include "texture.h"
#include "log.h"
#include "terrain_object.h"
#include "util/error.h"
#include "util/misc.h"
#include "coord/tile.h"
#include "coord/tile3.h"
#include "coord/phys3.h"
#include "coord/camgame.h"

namespace engine {


TerrainChunk::TerrainChunk() {
	this->size       = chunk_size;
	this->tile_count = size * size;
	this->manually_created = true;

	//the ids of terraintype pieces on the terrain
	//each element describes what terrain is at this position.
	this->tiles = new int[this->tile_count];

<<<<<<< HEAD
=======
	//list of objects to be drawn (used for builing-obstruction-management)
	this->object = new TerrainObject*[this->tile_count];
	for(unsigned i = 0; i < this->tile_count; i++) this->object[i] = nullptr;

	this->terrain_type_count = terrain_meta_count;
	this->blendmode_count    = blending_meta_count;
	this->textures       = new engine::Texture*[this->terrain_type_count];
	this->blending_masks = new engine::Texture*[this->blendmode_count];
	this->terrain_id_priority_map = new int[terrain_type_count];
	this->terrain_id_blendmode_map = new int[terrain_type_count];
	this->blending_enabled = true;

	log::dbg("terrain prefs: %lu tiletypes, %lu blendmodes", this->terrain_type_count, this->blendmode_count);

	for (size_t i = 0; i < this->terrain_type_count; i++) {
		auto line = &terrain_meta[i];
		this->terrain_id_priority_map[i] = line->blend_priority;
		this->terrain_id_blendmode_map[i] = line->blend_mode;

		char *terraintex_filename = util::format("age/raw/Data/terrain.drs/%d.slp.png", line->slp_id);
		auto new_texture = new Texture(terraintex_filename, true, ALPHAMASKED);
		new_texture->fix_hotspots(48, 24);
		this->textures[i] = new_texture;
		delete[] terraintex_filename;
	}

	for (size_t i = 0; i < this->blendmode_count; i++) {
		auto line = &blending_meta[i];

		char *mask_filename = util::format("age/alphamask/mode%02d.png", line->mode_id);
		auto new_texture = new Texture(mask_filename, true);
		new_texture->fix_hotspots(48, 24);
		this->blending_masks[i] = new_texture;
		delete[] mask_filename;
	}


>>>>>>> ca844a1f
	//set all tiles on the terrain id to 0 by default.
	for (unsigned int i = 0; i < this->tile_count; i++) {
		this->tiles[i] = 0;
	}

	//initialize all neighbors as nonexistant
	for (int i = 0; i < 8; i++) {
		this->neighbors.neighbor[i] = nullptr;
	}

	log::dbg("created terrain chunk: %lu size, %lu tiles",
	         this->size,
	         this->tile_count);
}

TerrainChunk::~TerrainChunk() {
	delete[] this->tiles;
<<<<<<< HEAD
=======
	delete[] this->object;
	delete[] this->textures;
	delete[] this->terrain_id_priority_map;
>>>>>>> ca844a1f
}

void TerrainChunk::draw(coord::chunk chunk_pos) {
	const bool respect_diagonal_influence = true;
	const bool respect_adjacent_influence = true;

	//storage for influences by neighbor tile
	struct influence_meta {
		int direction;
		int priority;
		int terrain_id;
	};
	auto influences = new struct influence_meta[this->terrain->terrain_type_count];

	coord::tile tilepos = {0, 0};
	for (; tilepos.ne < (ssize_t) this->size; tilepos.ne++) {
		for (tilepos.se = 0; tilepos.se < (ssize_t) this->size; tilepos.se++) {
			int terrain_id = this->get_tile(tilepos);

			if (terrain_id >= (ssize_t)this->terrain->terrain_type_count) {
				throw Error("unknown terrain id=%d requested for drawing", terrain_id);
			} else if (terrain_id < 0) {
				continue;
			}

			int base_priority = this->terrain->priority(terrain_id);
			auto base_texture = this->terrain->texture(terrain_id);
			int sub_id = this->terrain->get_subtexture_id(tilepos, base_texture->atlas_dimensions, chunk_pos);

			//position, where the tile is drawn
			coord::tile tile_chunk_pos = chunk_pos.to_tile(tilepos.get_pos_on_chunk());
			coord::camgame draw_pos = tile_chunk_pos.to_tile3().to_phys3().to_camgame();
			//draw the base texture
			base_texture->draw(draw_pos, false, sub_id);

			if (!this->terrain->blending_enabled) {
				continue;
			}

			//blendomatic!!111
			// see doc/media/blendomatic for the idea behind this.

			int influence_tids[8];
			int num_influences = 0;

			for (unsigned int k = 0; k < this->terrain->terrain_type_count; k++) {
				influences[k].direction = 0;
				influences[k].priority = -1;
			}

			/* neighbor ids:
			      0
			    7   1
			  6   @   2
			    5   3
			      4
			*/


			//first step: gather information about possible influences
			//look at every neighbor tile for that
			for (int neigh_id = 0; neigh_id < 8; neigh_id++) {
				if (!respect_diagonal_influence && (neigh_id % 2) == 0) {
					continue;
				}

				if (!respect_adjacent_influence && (neigh_id % 2) == 1) {
					continue;
				}

				//calculate the pos of the neighbor tile
				coord::tile neigh_pos = tilepos + neigh_offsets[neigh_id];
				int neighbor_terrain_id = this->get_tile_neigh(neigh_pos);
				if (neighbor_terrain_id < 0) {
					continue;
				}

				//get the neighbor's blending priority
				int neighbor_priority = this->terrain->priority(neighbor_terrain_id);

				//neighbor only interesting if it's a different terrain than @
				//if it is the same priority, the neigh priority is not higher.
				if (neighbor_terrain_id != terrain_id) {

					//neighbor draws over the base if it's priority is greater
					if (neighbor_priority > base_priority) {
						auto influence = &influences[neighbor_terrain_id];

						//this terrain id has no influence yet:
						if (influence->priority == -1) {
							influence_tids[num_influences] = neighbor_terrain_id;
							num_influences += 1;
						}

						//as tile i has influence for this priority
						// => bit i is set to 1 by 2^i
						influence->direction |= 1 << neigh_id;
						influence->priority = neighbor_priority;
						influence->terrain_id = neighbor_terrain_id;
					}
				}
			}

			//no blending necessary for this tile, it has no external influences.
			if (num_influences <= 0) {
				continue;
			}

			//influences to consider when drawing overlays
			struct influence_meta draw_influences[8];

			//remove the influences terrain_id grouping
			for (int k = 0; k < num_influences; k++) {
				draw_influences[k] = influences[ influence_tids[k] ];
			}

			//order the influences by their priority
			for (int k = 0; k < num_influences; k++) {
				struct influence_meta tmp_influence = draw_influences[k];

				int l = k - 1;
				while (l >= 0 && draw_influences[l].priority > tmp_influence.priority) {
					draw_influences[l + 1] = draw_influences[l];
					l -= 1;
				}

				draw_influences[l + 1] = tmp_influence;
			}

			struct draw_mask {
				int mask_id;
				int blend_mode;
				int terrain_id;
			};

			int mask_count = 0;
			struct draw_mask draw_masks[4+4]; //maximum 4 diagonal and 4 adjacent masks

			//for each possible influence (max 8 as we have 8 neighbors)
			for (int k = 0; k < num_influences; k++) {
				unsigned int binf = draw_influences[k].direction & 0xFF; //0b11111111
				if (binf == 0) {
					continue;
				}

				int neighbor_terrain_id = draw_influences[k].terrain_id;
				int adjacent_mask_id = -1;

				//log::dbg2("priority %d => mask %d, terrain %d", k, binf, neighbor_terrain_id);

				/* neighbor ids:
				      0
				    7   1      => 8 neighbors that can have influence on
				  6   @   2         the mask id selection.
				    5   3
				      4
				*/

				//ignore diagonal influences for adjacent influences
				int binfadjacent = binf & 0xAA; //0b10101010
				int binfdiagonal = binf & 0x55; //0b01010101

				//comment by mic_e TODO replace this by a lookup table
				if (respect_adjacent_influence) {
					switch (binfadjacent) {
					case 0x08:  //0b00001000
						adjacent_mask_id = 0;  //0..3
						break;
					case 0x02:  //0b00000010
						adjacent_mask_id = 4;  //4..7
						break;
					case 0x20:  //0b00100000
						adjacent_mask_id = 8;  //8..11
						break;
					case 0x80:  //0b10000000
						adjacent_mask_id = 12; //12..15
						break;
					case 0x22:  //0b00100010
						adjacent_mask_id = 20;
						break;
					case 0x88:  //0b10001000
						adjacent_mask_id = 21;
						break;
					case 0xA0:  //0b10100000
						adjacent_mask_id = 22;
						break;
					case 0x82:  //0b10000010
						adjacent_mask_id = 23;
						break;
					case 0x28:  //0b00101000
						adjacent_mask_id = 24;
						break;
					case 0x0A:  //0b00001010
						adjacent_mask_id = 25;
						break;
					case 0x2A:  //0b00101010
						adjacent_mask_id = 26;
						break;
					case 0xA8:  //0b10101000
						adjacent_mask_id = 27;
						break;
					case 0xA2:  //0b10100010
						adjacent_mask_id = 28;
						break;
					case 0x8A:  //0b10001010
						adjacent_mask_id = 29;
						break;
					case 0xAA:  //0b10101010
						adjacent_mask_id = 30;
						break;
					}
				}

				//if it's the plain adjacent mask, use all of the 4 possible masks.
				if (adjacent_mask_id <= 12 && adjacent_mask_id % 4 == 0) {
					int anti_redundancy_offset = util::mod<coord::tile_t>(tilepos.ne + tilepos.se, 4);
					adjacent_mask_id += anti_redundancy_offset;
				}

				//get the blending mode (the mask selection) for this transition
				//the mode is dependent on the two meeting terrain types
				int blend_mode = this->terrain->get_blending_mode(terrain_id, neighbor_terrain_id);

				if (adjacent_mask_id < 0) {
					if (respect_adjacent_influence && !respect_diagonal_influence && binfdiagonal == 0) {
						throw Error("influence detected with unknown directions: %u = 0x%02X", binf, binf);
					}
				} else if (respect_adjacent_influence) {
					draw_masks[mask_count].mask_id    = adjacent_mask_id;
					draw_masks[mask_count].blend_mode = blend_mode;
					draw_masks[mask_count].terrain_id = neighbor_terrain_id;
					mask_count += 1;
				}

				if (respect_diagonal_influence) {
					for (int l = 0; l < 4; l++) {
						//generate the neighbor id bit.
						int bdiaginf = 1 << (l*2);
						const int diag_mask_id_map[4] = {18, 16, 17, 19};

						// l == 0: pos = 0b000000001, mask = 18
						// l == 1: pos = 0b000000100, mask = 16
						// l == 2: pos = 0b000010000, mask = 17
						// l == 3: pos = 0b001000000, mask = 19
						if (binf & bdiaginf) {
							draw_masks[mask_count].mask_id    = diag_mask_id_map[l];
							draw_masks[mask_count].blend_mode = blend_mode;
							draw_masks[mask_count].terrain_id = neighbor_terrain_id;
							mask_count += 1;
						}
					}
				}
			}

			for (int k = 0; k < mask_count; k++) {
				//mask, to be applied on neighbor_terrain_id tile
				auto draw_mask = &draw_masks[k];
				auto overlay_texture = this->terrain->texture(draw_mask->terrain_id);

				//TODO: get the neighbor's correct subtexture id on other chunk
				int neighbor_sub_id = this->terrain->get_subtexture_id(tilepos, overlay_texture->atlas_dimensions, chunk_pos);

				//the texture used for masking
				auto mask_tex = this->terrain->blending_mask(draw_mask->blend_mode);
				overlay_texture->activate_alphamask(mask_tex, draw_mask->mask_id);
				overlay_texture->draw(draw_pos, false, neighbor_sub_id);
				overlay_texture->disable_alphamask();
			}
		}
	}
<<<<<<< HEAD
	delete[] influences;
=======

	//draw the buildings
	for(auto &object : object_list) {
		object->draw();
	}

>>>>>>> ca844a1f
}

/**
set the terrain id of a given tile on this chunk.
*/
void TerrainChunk::set_tile(coord::tile pos, int tile) {
	this->tiles[this->tile_position(pos)] = tile;
}

/**
get the terrain id of a given tile position on this chunk.

segfaults if pos is not on this chunk, beware.
use get_tile_neigh instead if query is not chunksafe.
@see get_tile_neigh()
*/
int TerrainChunk::get_tile(coord::tile pos) {
	return this->tiles[this->tile_position(pos)];
}

/**
get the terrain id of a given tile position relative to this chunk.

also queries neighbors if the position is not on this chunk.
*/
int TerrainChunk::get_tile_neigh(coord::tile pos) {
	//determine the neighbor id by the given position
	int neighbor_id = this->neighbor_id_by_pos(pos);

	//if the location is not on the current chunk, the neighbor id is != -1
	if (neighbor_id != -1) {

		//get the chunk where the requested neighbor tile lies on.
		TerrainChunk *neigh_chunk = this->neighbors.neighbor[neighbor_id];

		//this neighbor does not exist, so the tile does not exist.
		if (neigh_chunk == nullptr) {
			//log::dbg("neighbor chunk not found");
			return -1;
		}

		//get position of tile on neighbor
		coord::tile pos_on_neighbor;
		pos_on_neighbor.ne = util::mod<coord::tile_t>(pos.ne, this->size);
		pos_on_neighbor.se = util::mod<coord::tile_t>(pos.se, this->size);

		return neigh_chunk->get_tile(pos_on_neighbor);
	}
	//the position lies on the current chunk.
	else {
		return this->get_tile(pos);
	}
}

/**
get the chunk neighbor id by a given position not lying on this chunk.

neighbor ids:

   ne
--
/|
      0
    7   1
  6   @   2
    5   3
      4
\|
--
  se
*/
int TerrainChunk::neighbor_id_by_pos(coord::tile pos) {
	int neigh_id = -1;

	if (pos.ne < 0) {
		if (pos.se < 0) {
			neigh_id = 6;
		}
		else if (pos.se >= (ssize_t)this->size) {
			neigh_id = 4;
		}
		else {
			neigh_id = 5;
		}
	}
	else if (pos.ne >= (ssize_t)this->size) {
		if (pos.se < 0) {
			neigh_id = 0;
		}
		else if (pos.se >= (ssize_t)this->size) {
			neigh_id = 2;
		}
		else {
			neigh_id = 1;
		}
	}
	else {
		if (pos.se < 0) {
			neigh_id = 7;
		}
		else if (pos.se >= (ssize_t)this->size) {
			neigh_id = 3;
		}
		else {
			neigh_id = -1;
		}
	}
	return neigh_id;
}

/**
calculates the memory position of a given tile location.

give this function isometric coordinates, it returns the tile index.

# is a single terrain tile:

          3
        2   #
      1   #   #
ne= 0   #   *   #
      #   #   #   #
se= 0   #   #   #
      1   #   #
        2   #
          3

for example, * is at position (2, 1)
the returned index would be 6 (count for each ne row, starting at se=0)
*/
size_t TerrainChunk::tile_position(coord::tile pos) {
	if (this->neighbor_id_by_pos(pos) != -1) {
		throw Error("requested tile (%ld, %ld) that's not on this terrain.", pos.ne, pos.se);
	}

	return pos.se * this->size + pos.ne;
}

size_t TerrainChunk::get_tile_count() {
	return this->tile_count;
}

size_t TerrainChunk::get_size() {
	return this->size;
}

void TerrainChunk::set_terrain(Terrain *parent) {
	this->terrain = parent;
}

} //namespace engine<|MERGE_RESOLUTION|>--- conflicted
+++ resolved
@@ -23,46 +23,12 @@
 	//each element describes what terrain is at this position.
 	this->tiles = new int[this->tile_count];
 
-<<<<<<< HEAD
-=======
 	//list of objects to be drawn (used for builing-obstruction-management)
 	this->object = new TerrainObject*[this->tile_count];
-	for(unsigned i = 0; i < this->tile_count; i++) this->object[i] = nullptr;
-
-	this->terrain_type_count = terrain_meta_count;
-	this->blendmode_count    = blending_meta_count;
-	this->textures       = new engine::Texture*[this->terrain_type_count];
-	this->blending_masks = new engine::Texture*[this->blendmode_count];
-	this->terrain_id_priority_map = new int[terrain_type_count];
-	this->terrain_id_blendmode_map = new int[terrain_type_count];
-	this->blending_enabled = true;
-
-	log::dbg("terrain prefs: %lu tiletypes, %lu blendmodes", this->terrain_type_count, this->blendmode_count);
-
-	for (size_t i = 0; i < this->terrain_type_count; i++) {
-		auto line = &terrain_meta[i];
-		this->terrain_id_priority_map[i] = line->blend_priority;
-		this->terrain_id_blendmode_map[i] = line->blend_mode;
-
-		char *terraintex_filename = util::format("age/raw/Data/terrain.drs/%d.slp.png", line->slp_id);
-		auto new_texture = new Texture(terraintex_filename, true, ALPHAMASKED);
-		new_texture->fix_hotspots(48, 24);
-		this->textures[i] = new_texture;
-		delete[] terraintex_filename;
-	}
-
-	for (size_t i = 0; i < this->blendmode_count; i++) {
-		auto line = &blending_meta[i];
-
-		char *mask_filename = util::format("age/alphamask/mode%02d.png", line->mode_id);
-		auto new_texture = new Texture(mask_filename, true);
-		new_texture->fix_hotspots(48, 24);
-		this->blending_masks[i] = new_texture;
-		delete[] mask_filename;
-	}
-
-
->>>>>>> ca844a1f
+	for (unsigned i = 0; i < this->tile_count; i++) {
+		this->object[i] = nullptr;
+	}
+
 	//set all tiles on the terrain id to 0 by default.
 	for (unsigned int i = 0; i < this->tile_count; i++) {
 		this->tiles[i] = 0;
@@ -80,12 +46,7 @@
 
 TerrainChunk::~TerrainChunk() {
 	delete[] this->tiles;
-<<<<<<< HEAD
-=======
 	delete[] this->object;
-	delete[] this->textures;
-	delete[] this->terrain_id_priority_map;
->>>>>>> ca844a1f
 }
 
 void TerrainChunk::draw(coord::chunk chunk_pos) {
@@ -356,16 +317,12 @@
 			}
 		}
 	}
-<<<<<<< HEAD
 	delete[] influences;
-=======
 
 	//draw the buildings
 	for(auto &object : object_list) {
 		object->draw();
 	}
-
->>>>>>> ca844a1f
 }
 
 /**
