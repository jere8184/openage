Any file in this project that doesn't state otherwise, and isn't listed as an
exception below, is Copyright 2013-2014 The openage authors, and licensed
under the terms of the GNU General Public License Version 3, or
(at your option) any later version ("GPL3+").
A copy of the license can be found in [legal/GPLV3](legal/GPLv3).

_the openage authors_ are:

| Full name                   | aliases                     | E-Mail                           |
|-----------------------------|-----------------------------|----------------------------------|
| Jonas Jelten                | TheJJ                       | jj@sft.mx                        |
| Michael Enßlin              | mic_e                       | michael@ensslin.cc               |
| Andre Kupka                 | freakout                    | kupka@in.tum.de                  |
| Frank Schmidt               | gellardo                    | rubiccuber@googlemail.com        |
| Markus Otto                 | zuntrax                     | otto@fs.tum.de                   |
| Sascha Vincent Kurowski     | svkurowski                  | svkurowski@gmail.com             |
| James Mintram               | JimmyJazz                   | jamesmintram@gmail.com           |
| Martin McGrath              | MartinMcGrath               | mcgrath.martin@gmail.com         |
| René Kooi                   | goto-bus-stop               | rene@kooi.me                     |
| Markus Elfring              | elfring                     | elfring@users.sourceforge.net    |
| Jimmy Berry                 | boombatower                 | jimmy@boombatower.com            |
| João Roque                  | joaoroque                   | joaoroque@gmail.com              |
| Julius Michaelis            | jcaesar                     | gitter@liftm.de                  |
| Matthias Bogad              | delirium, masterofjellyfish | matthias@bogad.at                |
| Oliver Fawcett-Griffiths    | ollyfg                      | olly@ollyfg.com                  |
| Ross Murray                 | rossmurray                  | rm@egoorb.com                    |
| Alexandre Arpin             | AlexandreArpin              | arpin.alexandre@gmail.com        |
| Henry Snoek                 | snoek09                     | ?                                |
| ?                           | gasche                      | gasche.dylc@gmail.com            |
| ?                           | awestin1                    | awestin1@gmail.com               |
| Francisco Demartino         | franciscod                  | demartino.francisco@gmail.com    |
| Peter Piwowarski            | oldlaptop                   | oldlaptop654@aol.com             |
| Charles Pigott              | LordAro                     | charlespigott@googlemail.com     |
| Andrew Eikum                | ColdPie1                    | coldpies@gmail.com               |
| Michael Sebastiyan          | BugExplorer                 | sebastiyan.michael@outlook.com   |
| Adam Miartus                | miartad                     | adam.miartus@gmail.com           |
<<<<<<< HEAD
| Prashanth Jonnala           | jprashanth                  | prashanth.neo@gmail.com          |
=======
| Benoît Legat                | blegat                      | benoit.legat@gmail.com           |
| James Hagborg               | blucoat                     | jameshagborg@gmail.com           |
>>>>>>> 63e8c870

If you're a first-time commiter, add yourself to the above list. This is not
just for legal reasons, but also to keep an overview of all those nicknames.

For some authors, the full names and/or e-mail addresses are unknown. They have
been marked by "?". Luckily, those author's contributions are only small typo
fixes, so no copyright concerns should arise from this.
If your info is missing, wrong, or you want it to be removed for whatever
reason, please contact us.

A full list of all openage authors ("contributors") can also be determined
from the VCS, e.g. via `git shortlog -sne`, or conveniently looked up on
[the GitHub web interface](https://github.com/SFTtech/openage/graphs/contributors).

Details on individual authorships of files can be obtained via the VCS,
e.g. via `git blame`, or the GitHub web interface.

This program is distributed in the hope that it will be useful,
but WITHOUT ANY WARRANTY; without even the implied warranty of
MERCHANTABILITY or FITNESS FOR A PARTICULAR PURPOSE.  See the
GNU General Public License Version 3 for more details.

If you wish to include a file from openage in your project, make sure to
include all required legal info. The easiest way to do this would probably
be to include a copy of this file (`copying.md`), and to leave the file's
copyright header untouched.

Per-file license header guidelines:

In addition to this file, to prevent legal caveats, every source file *must*
include a header.

**openage-native** source files, that is, files that were created by
_the openage authors_, require the following one-line header, preferrably in
the first line, as a comment:

    Copyright 20XX-20YY the openage authors. See copying.md for legal info.

`XXXX` is the year when the file was created, and `YYYY` is the year when the
file was last edited. When editing a file, make sure the last-modification year
is still correct.

**3rd-party** source files, that is, files that were taken from other open-
source projects, require the following, longer header:

    This file was ((taken|adapted)|contains (data|code)) from $PROJECT,
    Copyright 1337-2013 Your Mom.
    It's licensed under the terms of the 3-clause BSD license.
    < any amount of lines of further legal information required by $PROJECT,
      such as a reference to a copy of the $PROJECT's README or AUTHORS file >
    < if third-party files from more than the one project were used in this
      file, copy the above any number of times >
    (Modifications|Other (data|code)|Everything else) Copyright 2014-2014 the openage authors.
    See copying.md for further legal info.

For even more details, see the [regular expressions](py/openage/codecompliance/legal.py).

In addition to the openage header, the file's original license header should
be retained if in doubt.

The "license" line is required only if the file is not licensed as
"GPLv3 or higher".

Authors of 3rd-party files should generally not be entered in the
"openage authors" list.

All 3rd-party files **must** be included in the following list:

List of all 3rd-party files in openage:

From [cabextract/libmspack](http://www.cabextract.org.uk/) ([LGPL 2.0](legal/LGPLv2.0))

 - `py/openage/convert/cabextract/lzxd/lzxd.cpp`
 - `py/openage/convert/cabextract/lzxd/lzx_compression_info`

cmake modules ([3-clause BSD license](legal/BSD-3-clause))

 - `buildsystem/modules/FindSDL2.cmake` (taken from [openmw](https://github.com/OpenMW/openmw))
 - `buildsystem/modules/FindFTGL.cmake` (taken from [ulrichard's FTGL fork](https://github.com/ulrichard/ftgl))
 - `buildsystem/modules/FindGPerfTools.cmake` (taken from [VAST](https://github.com/mavam/vast))

Notes about this file:

I (mic_e) am not a lawyer. This is an open-source project, we're doing this for
fun. People convinced me that this legal shit must be done, so I did it, even
though I'd rather have spent the time on useful parts of the project.
If you see any legal issues, feel free to contact me.
I, personally, despise in-sourcefile legal text blocks. They're a pest,
and unlike many others, I don't simply accept them because
"that is what everybody does". Thus, I worked out the minimal 1-line text above,
which should be free of legal caveats, and a reasonable compromise.
I'd be happy to see it used in other projects; you're free to use this file
(`copying.md`) as a template for your project's legal documentation.<|MERGE_RESOLUTION|>--- conflicted
+++ resolved
@@ -34,12 +34,9 @@
 | Andrew Eikum                | ColdPie1                    | coldpies@gmail.com               |
 | Michael Sebastiyan          | BugExplorer                 | sebastiyan.michael@outlook.com   |
 | Adam Miartus                | miartad                     | adam.miartus@gmail.com           |
-<<<<<<< HEAD
-| Prashanth Jonnala           | jprashanth                  | prashanth.neo@gmail.com          |
-=======
 | Benoît Legat                | blegat                      | benoit.legat@gmail.com           |
 | James Hagborg               | blucoat                     | jameshagborg@gmail.com           |
->>>>>>> 63e8c870
+| Prashanth Jonnala           | jprashanth                  | prashanth.neo@gmail.com          |
 
 If you're a first-time commiter, add yourself to the above list. This is not
 just for legal reasons, but also to keep an overview of all those nicknames.
